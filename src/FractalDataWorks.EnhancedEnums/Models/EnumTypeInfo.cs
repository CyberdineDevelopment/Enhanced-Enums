using System;
using System.Collections.Generic;
using System.IO;
using System.Linq;
using FractalDataWorks.SmartGenerators;
using Microsoft.CodeAnalysis;

namespace FractalDataWorks.EnhancedEnums.Models;

/// <summary>
/// Contains metadata about an enum type definition to be processed by the generator.
/// </summary>
public sealed class EnumTypeInfo : IInputInfo, IEquatable<EnumTypeInfo>
{
    // Note: ISymbol removed per Roslyn cookbook - symbols are never equatable
    // All needed information is extracted to other properties

    /// <summary>
    /// Gets or sets the namespace for the generated code.
    /// </summary>
    public string Namespace { get; set; } = string.Empty;

    /// <summary>
    /// Gets or sets the class name of the enum type.
    /// </summary>
    public string ClassName { get; set; } = string.Empty;

    /// <summary>
    /// Gets or sets the fully qualified type name of the enum base type.
    /// </summary>
    public string FullTypeName { get; set; } = string.Empty;

    /// <summary>
    /// Gets or sets a value indicating whether the enum type is generic.
    /// </summary>
    public bool IsGenericType { get; set; }

    /// <summary>
    /// Gets or sets the name of the generated collection class.
    /// </summary>
    public string CollectionName { get; set; } = string.Empty;

    /// <summary>
    /// Gets or sets a value indicating whether factory-based instance creation should be used.
    /// </summary>
    public bool UseFactory { get; set; }

    /// <summary>
    /// Gets or sets the generation strategy name to use.
    /// </summary>
    public string Strategy { get; set; } = "Default";

    /// <summary>
    /// Gets or sets the string comparison mode for name-based lookups.
    /// </summary>
    public StringComparison NameComparison { get; set; } = StringComparison.OrdinalIgnoreCase;

    /// <summary>
    /// Gets or sets a value indicating whether to include enum options from referenced assemblies.
    /// </summary>
    public bool IncludeReferencedAssemblies { get; set; }

    /// <summary>
    /// Gets or sets the return type for generated static properties and methods.
    /// If null, will be auto-detected based on implemented interfaces.
    /// </summary>
    public string? ReturnType { get; set; }

    /// <summary>
    /// Gets or sets the namespace to import for the return type.
    /// If null, will be extracted from ReturnType.
    /// </summary>
    public string? ReturnTypeNamespace { get; set; }

    /// <summary>
    /// Gets or sets the list of type parameters for generic types.
    /// </summary>
    public List<string> TypeParameters { get; set; } = [];

    /// <summary>
    /// Gets or sets the list of type constraints for generic types.
    /// </summary>
    public List<string> TypeConstraints { get; set; } = [];

    /// <summary>
    /// Gets or sets the unbound type name for generic types (e.g., "MyType`2").
    /// </summary>
    public string UnboundTypeName { get; set; } = string.Empty;

    /// <summary>
    /// Gets or sets the namespaces required by generic constraints.
    /// </summary>
<<<<<<< HEAD
    public HashSet<string> RequiredNamespaces { get; set; } = [];
=======
    public HashSet<string> RequiredNamespaces { get; set; } = new(StringComparer.Ordinal);
>>>>>>> b6a15dce

    /// <summary>
    /// Gets or sets the default generic return type from the attribute.
    /// </summary>
    public string? DefaultGenericReturnType { get; set; }

    /// <summary>
    /// Gets or sets the namespace for the default generic return type.
    /// </summary>
    public string? DefaultGenericReturnTypeNamespace { get; set; }

    /// <summary>
    /// Gets the list of properties that should be used for lookup methods.
    /// </summary>
    public EquatableArray<PropertyLookupInfo> LookupProperties { get; set; } = EquatableArray.Empty<PropertyLookupInfo>();

    /// <summary>
    /// Gets the list of concrete enum value types discovered during processing.
    /// </summary>
    public EquatableArray<EnumValueInfo> ConcreteTypes { get; set; } = EquatableArray.Empty<EnumValueInfo>();

    /// <summary>
    /// Gets the ID value for a specific enum value.
    /// </summary>
    /// <param name="value">The enum value to get the ID for.</param>
    /// <returns>The ID assigned to the enum value.</returns>
    public int GetIdFor(EnumValueInfo value)
    {
        for (int i = 0; i < ConcreteTypes.Length; i++)
        {
            if (ConcreteTypes[i].Equals(value))
            {
                return i + 1;
            }
        }
        return -1;
    }

    private string _inputHash = string.Empty;

    /// <summary>
    /// Gets a hash string representing the contents of this enum type info for incremental generation.
    /// </summary>
    public string InputHash
    {
        get
        {
            if (!string.IsNullOrEmpty(_inputHash)) return _inputHash;
            _inputHash = InputTracker.CalculateInputHash(this);
            return _inputHash;
        }
    }

    /// <summary>
    /// Writes the contents of this enum type info to a TextWriter for hash generation.
    /// </summary>
    /// <param name="writer">The TextWriter to write to.</param>
    /// <exception cref="ArgumentNullException">Thrown when the writer is null.</exception>
    public void WriteToHash(TextWriter writer)
    {
        if (writer == null)
        {
            throw new ArgumentNullException(nameof(writer), "The TextWriter cannot be null.");
        }

        // Write basic properties
        writer.Write(Namespace);
        writer.Write(ClassName);
        writer.Write(FullTypeName);
        writer.Write(IsGenericType);
        writer.Write(CollectionName);
        writer.Write(UseFactory);
        writer.Write(Strategy);
        writer.Write(NameComparison.ToString());
        writer.Write(IncludeReferencedAssemblies);
        writer.Write(ReturnType ?? string.Empty);
        writer.Write(ReturnTypeNamespace ?? string.Empty);

        // Write generic type information
        writer.Write(UnboundTypeName);
        writer.Write(DefaultGenericReturnType ?? string.Empty);
        writer.Write(DefaultGenericReturnTypeNamespace ?? string.Empty);

        foreach (var param in TypeParameters.OrderBy(p => p, StringComparer.Ordinal))
        {
            writer.Write(param);
        }

        foreach (var constraint in TypeConstraints.OrderBy(c => c, StringComparer.Ordinal))
        {
            writer.Write(constraint);
        }

        foreach (var ns in RequiredNamespaces.OrderBy(n => n, StringComparer.Ordinal))
        {
            writer.Write(ns);
        }

        // Write lookup properties
        foreach (var lookup in LookupProperties.OrderBy(p => p.PropertyName, StringComparer.Ordinal))
        {
            writer.Write(lookup.PropertyName);
            writer.Write(lookup.PropertyType);
            writer.Write(lookup.StringComparison.ToString());
        }

        // Write concrete types
        foreach (var concreteType in ConcreteTypes.OrderBy(c => c.FullTypeName, StringComparer.Ordinal))
        {
            writer.Write(concreteType.InputHash);
        }
    }

    /// <summary>
    /// Determines whether the specified <see cref="EnumTypeInfo"/> is equal to the current instance.
    /// </summary>
    /// <param name="other">The EnumTypeInfo to compare with the current instance.</param>
    /// <returns>true if the specified EnumTypeInfo is equal to the current instance; otherwise, false.</returns>
    public bool Equals(EnumTypeInfo? other)
    {
        if (other is null)
        {
            return false;
        }

        if (ReferenceEquals(this, other))
        {
            return true;
        }

        // Compare by InputHash for efficient equality
        return string.Equals(InputHash, other.InputHash, StringComparison.Ordinal);
    }

    /// <summary>
    /// Determines whether the specified object is equal to the current instance.
    /// </summary>
    /// <param name="obj">The object to compare with the current instance.</param>
    /// <returns>true if the specified object is equal to the current instance; otherwise, false.</returns>
    public override bool Equals(object? obj) => Equals(obj as EnumTypeInfo);

    /// <summary>
    /// Returns a hash code for this enum type info.
    /// </summary>
    /// <returns>A hash code for the current enum type info.</returns>
    public override int GetHashCode()
    {
        // Use the InputHash for consistent hash code
        return StringComparer.Ordinal.GetHashCode(InputHash);
    }
}
<|MERGE_RESOLUTION|>--- conflicted
+++ resolved
@@ -1,248 +1,244 @@
-using System;
-using System.Collections.Generic;
-using System.IO;
-using System.Linq;
-using FractalDataWorks.SmartGenerators;
-using Microsoft.CodeAnalysis;
-
-namespace FractalDataWorks.EnhancedEnums.Models;
-
-/// <summary>
-/// Contains metadata about an enum type definition to be processed by the generator.
-/// </summary>
-public sealed class EnumTypeInfo : IInputInfo, IEquatable<EnumTypeInfo>
-{
-    // Note: ISymbol removed per Roslyn cookbook - symbols are never equatable
-    // All needed information is extracted to other properties
-
-    /// <summary>
-    /// Gets or sets the namespace for the generated code.
-    /// </summary>
-    public string Namespace { get; set; } = string.Empty;
-
-    /// <summary>
-    /// Gets or sets the class name of the enum type.
-    /// </summary>
-    public string ClassName { get; set; } = string.Empty;
-
-    /// <summary>
-    /// Gets or sets the fully qualified type name of the enum base type.
-    /// </summary>
-    public string FullTypeName { get; set; } = string.Empty;
-
-    /// <summary>
-    /// Gets or sets a value indicating whether the enum type is generic.
-    /// </summary>
-    public bool IsGenericType { get; set; }
-
-    /// <summary>
-    /// Gets or sets the name of the generated collection class.
-    /// </summary>
-    public string CollectionName { get; set; } = string.Empty;
-
-    /// <summary>
-    /// Gets or sets a value indicating whether factory-based instance creation should be used.
-    /// </summary>
-    public bool UseFactory { get; set; }
-
-    /// <summary>
-    /// Gets or sets the generation strategy name to use.
-    /// </summary>
-    public string Strategy { get; set; } = "Default";
-
-    /// <summary>
-    /// Gets or sets the string comparison mode for name-based lookups.
-    /// </summary>
-    public StringComparison NameComparison { get; set; } = StringComparison.OrdinalIgnoreCase;
-
-    /// <summary>
-    /// Gets or sets a value indicating whether to include enum options from referenced assemblies.
-    /// </summary>
-    public bool IncludeReferencedAssemblies { get; set; }
-
-    /// <summary>
-    /// Gets or sets the return type for generated static properties and methods.
-    /// If null, will be auto-detected based on implemented interfaces.
-    /// </summary>
-    public string? ReturnType { get; set; }
-
-    /// <summary>
-    /// Gets or sets the namespace to import for the return type.
-    /// If null, will be extracted from ReturnType.
-    /// </summary>
-    public string? ReturnTypeNamespace { get; set; }
-
-    /// <summary>
-    /// Gets or sets the list of type parameters for generic types.
-    /// </summary>
-    public List<string> TypeParameters { get; set; } = [];
-
-    /// <summary>
-    /// Gets or sets the list of type constraints for generic types.
-    /// </summary>
-    public List<string> TypeConstraints { get; set; } = [];
-
-    /// <summary>
-    /// Gets or sets the unbound type name for generic types (e.g., "MyType`2").
-    /// </summary>
-    public string UnboundTypeName { get; set; } = string.Empty;
-
-    /// <summary>
-    /// Gets or sets the namespaces required by generic constraints.
-    /// </summary>
-<<<<<<< HEAD
-    public HashSet<string> RequiredNamespaces { get; set; } = [];
-=======
-    public HashSet<string> RequiredNamespaces { get; set; } = new(StringComparer.Ordinal);
->>>>>>> b6a15dce
-
-    /// <summary>
-    /// Gets or sets the default generic return type from the attribute.
-    /// </summary>
-    public string? DefaultGenericReturnType { get; set; }
-
-    /// <summary>
-    /// Gets or sets the namespace for the default generic return type.
-    /// </summary>
-    public string? DefaultGenericReturnTypeNamespace { get; set; }
-
-    /// <summary>
-    /// Gets the list of properties that should be used for lookup methods.
-    /// </summary>
-    public EquatableArray<PropertyLookupInfo> LookupProperties { get; set; } = EquatableArray.Empty<PropertyLookupInfo>();
-
-    /// <summary>
-    /// Gets the list of concrete enum value types discovered during processing.
-    /// </summary>
-    public EquatableArray<EnumValueInfo> ConcreteTypes { get; set; } = EquatableArray.Empty<EnumValueInfo>();
-
-    /// <summary>
-    /// Gets the ID value for a specific enum value.
-    /// </summary>
-    /// <param name="value">The enum value to get the ID for.</param>
-    /// <returns>The ID assigned to the enum value.</returns>
-    public int GetIdFor(EnumValueInfo value)
-    {
-        for (int i = 0; i < ConcreteTypes.Length; i++)
-        {
-            if (ConcreteTypes[i].Equals(value))
-            {
-                return i + 1;
-            }
-        }
-        return -1;
-    }
-
-    private string _inputHash = string.Empty;
-
-    /// <summary>
-    /// Gets a hash string representing the contents of this enum type info for incremental generation.
-    /// </summary>
-    public string InputHash
-    {
-        get
-        {
-            if (!string.IsNullOrEmpty(_inputHash)) return _inputHash;
-            _inputHash = InputTracker.CalculateInputHash(this);
-            return _inputHash;
-        }
-    }
-
-    /// <summary>
-    /// Writes the contents of this enum type info to a TextWriter for hash generation.
-    /// </summary>
-    /// <param name="writer">The TextWriter to write to.</param>
-    /// <exception cref="ArgumentNullException">Thrown when the writer is null.</exception>
-    public void WriteToHash(TextWriter writer)
-    {
-        if (writer == null)
-        {
-            throw new ArgumentNullException(nameof(writer), "The TextWriter cannot be null.");
-        }
-
-        // Write basic properties
-        writer.Write(Namespace);
-        writer.Write(ClassName);
-        writer.Write(FullTypeName);
-        writer.Write(IsGenericType);
-        writer.Write(CollectionName);
-        writer.Write(UseFactory);
-        writer.Write(Strategy);
-        writer.Write(NameComparison.ToString());
-        writer.Write(IncludeReferencedAssemblies);
-        writer.Write(ReturnType ?? string.Empty);
-        writer.Write(ReturnTypeNamespace ?? string.Empty);
-
-        // Write generic type information
-        writer.Write(UnboundTypeName);
-        writer.Write(DefaultGenericReturnType ?? string.Empty);
-        writer.Write(DefaultGenericReturnTypeNamespace ?? string.Empty);
-
-        foreach (var param in TypeParameters.OrderBy(p => p, StringComparer.Ordinal))
-        {
-            writer.Write(param);
-        }
-
-        foreach (var constraint in TypeConstraints.OrderBy(c => c, StringComparer.Ordinal))
-        {
-            writer.Write(constraint);
-        }
-
-        foreach (var ns in RequiredNamespaces.OrderBy(n => n, StringComparer.Ordinal))
-        {
-            writer.Write(ns);
-        }
-
-        // Write lookup properties
-        foreach (var lookup in LookupProperties.OrderBy(p => p.PropertyName, StringComparer.Ordinal))
-        {
-            writer.Write(lookup.PropertyName);
-            writer.Write(lookup.PropertyType);
-            writer.Write(lookup.StringComparison.ToString());
-        }
-
-        // Write concrete types
-        foreach (var concreteType in ConcreteTypes.OrderBy(c => c.FullTypeName, StringComparer.Ordinal))
-        {
-            writer.Write(concreteType.InputHash);
-        }
-    }
-
-    /// <summary>
-    /// Determines whether the specified <see cref="EnumTypeInfo"/> is equal to the current instance.
-    /// </summary>
-    /// <param name="other">The EnumTypeInfo to compare with the current instance.</param>
-    /// <returns>true if the specified EnumTypeInfo is equal to the current instance; otherwise, false.</returns>
-    public bool Equals(EnumTypeInfo? other)
-    {
-        if (other is null)
-        {
-            return false;
-        }
-
-        if (ReferenceEquals(this, other))
-        {
-            return true;
-        }
-
-        // Compare by InputHash for efficient equality
-        return string.Equals(InputHash, other.InputHash, StringComparison.Ordinal);
-    }
-
-    /// <summary>
-    /// Determines whether the specified object is equal to the current instance.
-    /// </summary>
-    /// <param name="obj">The object to compare with the current instance.</param>
-    /// <returns>true if the specified object is equal to the current instance; otherwise, false.</returns>
-    public override bool Equals(object? obj) => Equals(obj as EnumTypeInfo);
-
-    /// <summary>
-    /// Returns a hash code for this enum type info.
-    /// </summary>
-    /// <returns>A hash code for the current enum type info.</returns>
-    public override int GetHashCode()
-    {
-        // Use the InputHash for consistent hash code
-        return StringComparer.Ordinal.GetHashCode(InputHash);
-    }
-}
+using System;
+using System.Collections.Generic;
+using System.IO;
+using System.Linq;
+using FractalDataWorks.SmartGenerators;
+using Microsoft.CodeAnalysis;
+
+namespace FractalDataWorks.EnhancedEnums.Models;
+
+/// <summary>
+/// Contains metadata about an enum type definition to be processed by the generator.
+/// </summary>
+public sealed class EnumTypeInfo : IInputInfo, IEquatable<EnumTypeInfo>
+{
+    // Note: ISymbol removed per Roslyn cookbook - symbols are never equatable
+    // All needed information is extracted to other properties
+
+    /// <summary>
+    /// Gets or sets the namespace for the generated code.
+    /// </summary>
+    public string Namespace { get; set; } = string.Empty;
+
+    /// <summary>
+    /// Gets or sets the class name of the enum type.
+    /// </summary>
+    public string ClassName { get; set; } = string.Empty;
+
+    /// <summary>
+    /// Gets or sets the fully qualified type name of the enum base type.
+    /// </summary>
+    public string FullTypeName { get; set; } = string.Empty;
+
+    /// <summary>
+    /// Gets or sets a value indicating whether the enum type is generic.
+    /// </summary>
+    public bool IsGenericType { get; set; }
+
+    /// <summary>
+    /// Gets or sets the name of the generated collection class.
+    /// </summary>
+    public string CollectionName { get; set; } = string.Empty;
+
+    /// <summary>
+    /// Gets or sets a value indicating whether factory-based instance creation should be used.
+    /// </summary>
+    public bool UseFactory { get; set; }
+
+    /// <summary>
+    /// Gets or sets the generation strategy name to use.
+    /// </summary>
+    public string Strategy { get; set; } = "Default";
+
+    /// <summary>
+    /// Gets or sets the string comparison mode for name-based lookups.
+    /// </summary>
+    public StringComparison NameComparison { get; set; } = StringComparison.OrdinalIgnoreCase;
+
+    /// <summary>
+    /// Gets or sets a value indicating whether to include enum options from referenced assemblies.
+    /// </summary>
+    public bool IncludeReferencedAssemblies { get; set; }
+
+    /// <summary>
+    /// Gets or sets the return type for generated static properties and methods.
+    /// If null, will be auto-detected based on implemented interfaces.
+    /// </summary>
+    public string? ReturnType { get; set; }
+
+    /// <summary>
+    /// Gets or sets the namespace to import for the return type.
+    /// If null, will be extracted from ReturnType.
+    /// </summary>
+    public string? ReturnTypeNamespace { get; set; }
+
+    /// <summary>
+    /// Gets or sets the list of type parameters for generic types.
+    /// </summary>
+    public List<string> TypeParameters { get; set; } = new();
+
+    /// <summary>
+    /// Gets or sets the list of type constraints for generic types.
+    /// </summary>
+    public List<string> TypeConstraints { get; set; } = new();
+
+    /// <summary>
+    /// Gets or sets the unbound type name for generic types (e.g., "MyType`2").
+    /// </summary>
+    public string UnboundTypeName { get; set; } = string.Empty;
+
+    /// <summary>
+    /// Gets or sets the namespaces required by generic constraints.
+    /// </summary>
+    public HashSet<string> RequiredNamespaces { get; set; } = new(StringComparer.Ordinal);
+
+    /// <summary>
+    /// Gets or sets the default generic return type from the attribute.
+    /// </summary>
+    public string? DefaultGenericReturnType { get; set; }
+
+    /// <summary>
+    /// Gets or sets the namespace for the default generic return type.
+    /// </summary>
+    public string? DefaultGenericReturnTypeNamespace { get; set; }
+
+    /// <summary>
+    /// Gets the list of properties that should be used for lookup methods.
+    /// </summary>
+    public EquatableArray<PropertyLookupInfo> LookupProperties { get; set; } = EquatableArray.Empty<PropertyLookupInfo>();
+
+    /// <summary>
+    /// Gets the list of concrete enum value types discovered during processing.
+    /// </summary>
+    public EquatableArray<EnumValueInfo> ConcreteTypes { get; set; } = EquatableArray.Empty<EnumValueInfo>();
+
+    /// <summary>
+    /// Gets the ID value for a specific enum value.
+    /// </summary>
+    /// <param name="value">The enum value to get the ID for.</param>
+    /// <returns>The ID assigned to the enum value.</returns>
+    public int GetIdFor(EnumValueInfo value)
+    {
+        for (int i = 0; i < ConcreteTypes.Length; i++)
+        {
+            if (ConcreteTypes[i].Equals(value))
+            {
+                return i + 1;
+            }
+        }
+        return -1;
+    }
+
+    private string _inputHash = string.Empty;
+
+    /// <summary>
+    /// Gets a hash string representing the contents of this enum type info for incremental generation.
+    /// </summary>
+    public string InputHash
+    {
+        get
+        {
+            if (!string.IsNullOrEmpty(_inputHash)) return _inputHash;
+            _inputHash = InputTracker.CalculateInputHash(this);
+            return _inputHash;
+        }
+    }
+
+    /// <summary>
+    /// Writes the contents of this enum type info to a TextWriter for hash generation.
+    /// </summary>
+    /// <param name="writer">The TextWriter to write to.</param>
+    /// <exception cref="ArgumentNullException">Thrown when the writer is null.</exception>
+    public void WriteToHash(TextWriter writer)
+    {
+        if (writer == null)
+        {
+            throw new ArgumentNullException(nameof(writer), "The TextWriter cannot be null.");
+        }
+
+        // Write basic properties
+        writer.Write(Namespace);
+        writer.Write(ClassName);
+        writer.Write(FullTypeName);
+        writer.Write(IsGenericType);
+        writer.Write(CollectionName);
+        writer.Write(UseFactory);
+        writer.Write(Strategy);
+        writer.Write(NameComparison.ToString());
+        writer.Write(IncludeReferencedAssemblies);
+        writer.Write(ReturnType ?? string.Empty);
+        writer.Write(ReturnTypeNamespace ?? string.Empty);
+
+        // Write generic type information
+        writer.Write(UnboundTypeName);
+        writer.Write(DefaultGenericReturnType ?? string.Empty);
+        writer.Write(DefaultGenericReturnTypeNamespace ?? string.Empty);
+
+        foreach (var param in TypeParameters.OrderBy(p => p, StringComparer.Ordinal))
+        {
+            writer.Write(param);
+        }
+
+        foreach (var constraint in TypeConstraints.OrderBy(c => c, StringComparer.Ordinal))
+        {
+            writer.Write(constraint);
+        }
+
+        foreach (var ns in RequiredNamespaces.OrderBy(n => n, StringComparer.Ordinal))
+        {
+            writer.Write(ns);
+        }
+
+        // Write lookup properties
+        foreach (var lookup in LookupProperties.OrderBy(p => p.PropertyName, StringComparer.Ordinal))
+        {
+            writer.Write(lookup.PropertyName);
+            writer.Write(lookup.PropertyType);
+            writer.Write(lookup.StringComparison.ToString());
+        }
+
+        // Write concrete types
+        foreach (var concreteType in ConcreteTypes.OrderBy(c => c.FullTypeName, StringComparer.Ordinal))
+        {
+            writer.Write(concreteType.InputHash);
+        }
+    }
+
+    /// <summary>
+    /// Determines whether the specified <see cref="EnumTypeInfo"/> is equal to the current instance.
+    /// </summary>
+    /// <param name="other">The EnumTypeInfo to compare with the current instance.</param>
+    /// <returns>true if the specified EnumTypeInfo is equal to the current instance; otherwise, false.</returns>
+    public bool Equals(EnumTypeInfo? other)
+    {
+        if (other is null)
+        {
+            return false;
+        }
+
+        if (ReferenceEquals(this, other))
+        {
+            return true;
+        }
+
+        // Compare by InputHash for efficient equality
+        return string.Equals(InputHash, other.InputHash, StringComparison.Ordinal);
+    }
+
+    /// <summary>
+    /// Determines whether the specified object is equal to the current instance.
+    /// </summary>
+    /// <param name="obj">The object to compare with the current instance.</param>
+    /// <returns>true if the specified object is equal to the current instance; otherwise, false.</returns>
+    public override bool Equals(object? obj) => Equals(obj as EnumTypeInfo);
+
+    /// <summary>
+    /// Returns a hash code for this enum type info.
+    /// </summary>
+    /// <returns>A hash code for the current enum type info.</returns>
+    public override int GetHashCode()
+    {
+        // Use the InputHash for consistent hash code
+        return StringComparer.Ordinal.GetHashCode(InputHash);
+    }
+}